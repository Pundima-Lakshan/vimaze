--- conflicted
+++ resolved
@@ -204,15 +204,11 @@
             self.stop_animation()
         elif command == 'solve_maze':
             self.solve_display_maze()
-<<<<<<< HEAD
         elif command == 'select_maze_image':
             self.select_maze_image()
         elif command == 'process_maze_image':
             self.process_maze_image()
         
-=======
-
->>>>>>> b9667cc0
     def handle_slider_change(self, command, value):
         """Handle slider value changes."""
         logging.debug(f"Slider changed: {command} = {value}")
