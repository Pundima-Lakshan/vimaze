import logging
from typing import TYPE_CHECKING, Optional

from vimaze.solvers.astar_solver import AStarSolver
from vimaze.solvers.bfs_solver import BfsSolver
from vimaze.solvers.dfs_solver import DfsSolver
from vimaze.solvers.dijkstra_solver import DijkstraSolver

if TYPE_CHECKING:
    from vimaze.ds.graph import Graph
    from vimaze.ds.graph import Node
    from vimaze.animator import MazeAnimator
    from vimaze.timer import Timer


class MazeSolver:
    def __init__(self, animator: 'MazeAnimator', timer: 'Timer'):
        self.animator = animator
        self.timer = timer

        self.graph: Optional['Graph'] = None

        self.solved_path: Optional[list['Node']] = None

    def solve_maze(self, start_pos: tuple[int, int], end_pos: tuple[int, int], algorithm: str, graph: 'Graph'):
        """Solve a maze using the specified algorithm."""
        logging.debug(f"Solving maze with {algorithm} algorithm, {start_pos} {end_pos}")

        self.graph = graph
        self.solved_path = []

        path_names_array = []

        if algorithm == "DFS":
            solver = DfsSolver(self.graph, self.animator, self.timer)
            path_names_array = solver.solve(start_pos, end_pos)

        elif algorithm == "BFS":
            solver = BfsSolver(self.graph, self.animator, self.timer)
            path_names_array = solver.solve(start_pos, end_pos)

        elif algorithm == "Astar":
            solver = AStarSolver(self.graph, self.animator, self.timer)
            path_names_array = solver.solve(start_pos, end_pos)

        elif algorithm == "Dijkstra":
            solver = DijkstraSolver(self.graph, self.animator, self.timer)
            path_names_array = solver.solve(start_pos, end_pos)

<<<<<<< HEAD
            self.solved_path = list(map(lambda path_name: self.graph.nodes[path_name], path_names_array))

=======
        if not path_names_array or path_names_array[-1] != self.graph.get_node(start_pos).name:
            logging.debug(f"No path found using {algorithm} algorithm, from {start_pos} to {end_pos}")
            return

        self.solved_path = list(map(lambda path_name: self.graph.nodes[path_name], path_names_array))
>>>>>>> 2c61a675
        self.solved_path.reverse()<|MERGE_RESOLUTION|>--- conflicted
+++ resolved
@@ -47,14 +47,9 @@
             solver = DijkstraSolver(self.graph, self.animator, self.timer)
             path_names_array = solver.solve(start_pos, end_pos)
 
-<<<<<<< HEAD
-            self.solved_path = list(map(lambda path_name: self.graph.nodes[path_name], path_names_array))
-
-=======
         if not path_names_array or path_names_array[-1] != self.graph.get_node(start_pos).name:
             logging.debug(f"No path found using {algorithm} algorithm, from {start_pos} to {end_pos}")
             return
 
         self.solved_path = list(map(lambda path_name: self.graph.nodes[path_name], path_names_array))
->>>>>>> 2c61a675
         self.solved_path.reverse()